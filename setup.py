--- conflicted
+++ resolved
@@ -86,13 +86,8 @@
 
     package_data={
         'coverage': [
-<<<<<<< HEAD
             'htmlfiles/**/*.*',
-            'fullcoverage/*.*',
-=======
-            'htmlfiles/*.*',
             'py.typed',
->>>>>>> bff1b7f5
         ]
     },
 
