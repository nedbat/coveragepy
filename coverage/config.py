--- conflicted
+++ resolved
@@ -411,22 +411,13 @@
         ("sort", "report:sort"),
 
         # [html]
-<<<<<<< HEAD
-        ('extra_css', 'html:extra_css'),
-        ('theme', 'html:theme'),
-        ('html_dir', 'html:directory'),
-        ('html_skip_covered', 'html:skip_covered', 'boolean'),
-        ('html_skip_empty', 'html:skip_empty', 'boolean'),
-        ('html_title', 'html:title'),
-        ('show_contexts', 'html:show_contexts', 'boolean'),
-=======
         ("extra_css", "html:extra_css"),
+        ("theme", "html:theme"),
         ("html_dir", "html:directory"),
         ("html_skip_covered", "html:skip_covered", "boolean"),
         ("html_skip_empty", "html:skip_empty", "boolean"),
         ("html_title", "html:title"),
         ("show_contexts", "html:show_contexts", "boolean"),
->>>>>>> bff1b7f5
 
         # [xml]
         ("xml_output", "xml:output"),
