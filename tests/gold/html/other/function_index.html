--- conflicted
+++ resolved
@@ -4,13 +4,8 @@
     <meta http-equiv="Content-Type" content="text/html; charset=utf-8">
     <title>Coverage report</title>
     <link rel="icon" sizes="32x32" href="favicon_32_cb_58284776.png">
-<<<<<<< HEAD
-    <link rel="stylesheet" href="style_cb_15de8441.css" type="text/css">
-    <script src="coverage_html_cb_d1619a95.js" defer></script>
-=======
     <link rel="stylesheet" href="style_cb_a37fa487.css" type="text/css">
     <script src="coverage_html_cb_cadff66e.js" defer></script>
->>>>>>> e055f8ed
 </head>
 <body class="indexfile">
 <header>
@@ -59,13 +54,8 @@
                 <a class="button" href="class_index.html">Classes</a>
         </h2>
         <p class="text">
-<<<<<<< HEAD
-            <a class="nav" href="https://coverage.readthedocs.io/en/7.11.3a0.dev1">coverage.py v7.11.3a0.dev1</a>,
-            created at 2025-11-10 15:34 +0900
-=======
             <a class="nav" href="https://coverage.readthedocs.io/en/7.11.4a0.dev1">coverage.py v7.11.4a0.dev1</a>,
             created at 2025-11-11 07:25 -0500
->>>>>>> e055f8ed
         </p>
     </div>
 </header>
@@ -83,13 +73,8 @@
         </thead>
         <tbody>
             <tr class="region">
-<<<<<<< HEAD
-                <td class="name left"><a href="z_00aca8053375417a_other_py.html">/private/var/folders/89/ljvtxf9s1xq2k8z55tzww8qc0000gn/T/pytest-of-ryuta/pytest-51/popen-gw7/t4/othersrc/other.py</a></td>
-                <td class="name left"><a href="z_00aca8053375417a_other_py.html"><data value=''><span class='no-noun'>(no function)</span></data></a></td>
-=======
                 <td class="name left"><a href="z_93c10d84a23c7100_other_py.html">&#8201;/&#8201;private&#8201;/&#8201;var&#8201;/&#8201;folders&#8201;/&#8201;6j&#8201;/&#8201;khn0mcrj35d1k3yylpl8zl080000gn&#8201;/&#8201;T&#8201;/&#8201;pytest-of-ned&#8201;/&#8201;pytest-9&#8201;/&#8201;popen-gw4&#8201;/&#8201;t0&#8201;/&#8201;othersrc&#8201;/&#8201;other.py</a></td>
                 <td class="name left"><a href="z_93c10d84a23c7100_other_py.html"><data value=''><span class='no-noun'>(no function)</span></data></a></td>
->>>>>>> e055f8ed
                 <td>1</td>
                 <td>0</td>
                 <td>0</td>
@@ -122,13 +107,8 @@
 <footer>
     <div class="content">
         <p>
-<<<<<<< HEAD
-            <a class="nav" href="https://coverage.readthedocs.io/en/7.11.3a0.dev1">coverage.py v7.11.3a0.dev1</a>,
-            created at 2025-11-10 15:34 +0900
-=======
             <a class="nav" href="https://coverage.readthedocs.io/en/7.11.4a0.dev1">coverage.py v7.11.4a0.dev1</a>,
             created at 2025-11-11 07:25 -0500
->>>>>>> e055f8ed
         </p>
     </div>
     <aside class="hidden">
